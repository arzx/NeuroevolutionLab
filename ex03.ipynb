--- conflicted
+++ resolved
@@ -14,11 +14,7 @@
   },
   {
    "cell_type": "code",
-<<<<<<< HEAD
    "execution_count": 2,
-=======
-   "execution_count": 55,
->>>>>>> c7a22d9d
    "metadata": {},
    "outputs": [],
    "source": [
@@ -36,11 +32,7 @@
   },
   {
    "cell_type": "code",
-<<<<<<< HEAD
    "execution_count": 3,
-=======
-   "execution_count": 56,
->>>>>>> c7a22d9d
    "metadata": {},
    "outputs": [],
    "source": [
@@ -51,11 +43,7 @@
   },
   {
    "cell_type": "code",
-<<<<<<< HEAD
    "execution_count": 4,
-=======
-   "execution_count": 57,
->>>>>>> c7a22d9d
    "metadata": {},
    "outputs": [],
    "source": [
@@ -65,11 +53,7 @@
   },
   {
    "cell_type": "code",
-<<<<<<< HEAD
    "execution_count": 5,
-=======
-   "execution_count": 58,
->>>>>>> c7a22d9d
    "metadata": {},
    "outputs": [],
    "source": [
@@ -86,11 +70,7 @@
   },
   {
    "cell_type": "code",
-<<<<<<< HEAD
    "execution_count": 6,
-=======
-   "execution_count": 59,
->>>>>>> c7a22d9d
    "metadata": {},
    "outputs": [],
    "source": [
@@ -112,11 +92,7 @@
   },
   {
    "cell_type": "code",
-<<<<<<< HEAD
    "execution_count": 7,
-=======
-   "execution_count": 60,
->>>>>>> c7a22d9d
    "metadata": {},
    "outputs": [],
    "source": [
@@ -144,11 +120,7 @@
   },
   {
    "cell_type": "code",
-<<<<<<< HEAD
    "execution_count": 8,
-=======
-   "execution_count": 61,
->>>>>>> c7a22d9d
    "metadata": {},
    "outputs": [],
    "source": [
@@ -169,11 +141,7 @@
   },
   {
    "cell_type": "code",
-<<<<<<< HEAD
    "execution_count": 9,
-=======
-   "execution_count": 62,
->>>>>>> c7a22d9d
    "metadata": {},
    "outputs": [],
    "source": [
@@ -195,11 +163,7 @@
   },
   {
    "cell_type": "code",
-<<<<<<< HEAD
    "execution_count": 10,
-=======
-   "execution_count": 63,
->>>>>>> c7a22d9d
    "metadata": {},
    "outputs": [],
    "source": [
@@ -213,11 +177,7 @@
   },
   {
    "cell_type": "code",
-<<<<<<< HEAD
    "execution_count": 11,
-=======
-   "execution_count": 64,
->>>>>>> c7a22d9d
    "metadata": {},
    "outputs": [],
    "source": [
@@ -226,28 +186,17 @@
   },
   {
    "cell_type": "code",
-<<<<<<< HEAD
    "execution_count": 12,
-=======
-   "execution_count": 65,
->>>>>>> c7a22d9d
    "metadata": {},
    "outputs": [
     {
      "data": {
       "text/plain": [
        "array([[0.5       ],\n",
-<<<<<<< HEAD
        "       [0.64298735]])"
       ]
      },
      "execution_count": 12,
-=======
-       "       [0.21148131]])"
-      ]
-     },
-     "execution_count": 65,
->>>>>>> c7a22d9d
      "metadata": {},
      "output_type": "execute_result"
     }
@@ -266,11 +215,7 @@
   },
   {
    "cell_type": "code",
-<<<<<<< HEAD
    "execution_count": 13,
-=======
-   "execution_count": 66,
->>>>>>> c7a22d9d
    "metadata": {},
    "outputs": [],
    "source": [
@@ -280,11 +225,7 @@
   },
   {
    "cell_type": "code",
-<<<<<<< HEAD
    "execution_count": 14,
-=======
-   "execution_count": 67,
->>>>>>> c7a22d9d
    "metadata": {},
    "outputs": [],
    "source": [
@@ -295,11 +236,7 @@
   },
   {
    "cell_type": "code",
-<<<<<<< HEAD
    "execution_count": 15,
-=======
-   "execution_count": 68,
->>>>>>> c7a22d9d
    "metadata": {},
    "outputs": [],
    "source": [
@@ -309,11 +246,7 @@
   },
   {
    "cell_type": "code",
-<<<<<<< HEAD
    "execution_count": 16,
-=======
-   "execution_count": 69,
->>>>>>> c7a22d9d
    "metadata": {},
    "outputs": [],
    "source": [
@@ -345,11 +278,7 @@
   },
   {
    "cell_type": "code",
-<<<<<<< HEAD
    "execution_count": 17,
-=======
-   "execution_count": 70,
->>>>>>> c7a22d9d
    "metadata": {},
    "outputs": [],
    "source": [
@@ -358,11 +287,7 @@
   },
   {
    "cell_type": "code",
-<<<<<<< HEAD
    "execution_count": 18,
-=======
-   "execution_count": 71,
->>>>>>> c7a22d9d
    "metadata": {},
    "outputs": [],
    "source": [
@@ -384,46 +309,24 @@
   },
   {
    "cell_type": "code",
-<<<<<<< HEAD
    "execution_count": 23,
-=======
-   "execution_count": 72,
->>>>>>> c7a22d9d
    "metadata": {},
    "outputs": [
     {
      "name": "stderr",
      "output_type": "stream",
      "text": [
-<<<<<<< HEAD
       "Training: 100%|██████████| 200/200 [00:00<00:00, 695.27it/s, Accuracy=0.898, Loss=0.111] \n"
-=======
-      "Training: 100%|██████████| 2000/2000 [00:00<00:00, 2201.47it/s, Accuracy=0.982, Loss=0.0181] "
->>>>>>> c7a22d9d
      ]
     },
     {
      "name": "stdout",
      "output_type": "stream",
      "text": [
-<<<<<<< HEAD
       "[[0.18220213]\n",
       " [0.95772479]\n",
       " [0.94469217]\n",
       " [0.04712157]]\n"
-=======
-      "[[0.02889326]\n",
-      " [0.98842162]\n",
-      " [0.98954518]\n",
-      " [0.00757111]]\n"
-     ]
-    },
-    {
-     "name": "stderr",
-     "output_type": "stream",
-     "text": [
-      "\n"
->>>>>>> c7a22d9d
      ]
     }
    ],
