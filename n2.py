--- conflicted
+++ resolved
@@ -259,11 +259,6 @@
             if i >= len(self.connect_genes) or j >= len(other.connect_genes):
                 break
 
-<<<<<<< HEAD
-        excess = len(self.connect_genes)-i + len(other.connect_genes)-j
-
-        return (c1 * excess) / len(unique_markings) + (c2 * disjoint) / len(unique_markings) + c3 * sum(weight_diff)/len(weight_diff)
-=======
         excess = (
             len(self.connect_genes) - i + len(other.connect_genes) - j
         )
@@ -279,7 +274,9 @@
             + (c2 * disjoint) / N
             + c3 * sum(weight_diff) / len(weight_diff)
         )
->>>>>>> 5bc58ce5
+        excess = len(self.connect_genes)-i + len(other.connect_genes)-j
+
+        return (c1 * excess) / len(unique_markings) + (c2 * disjoint) / len(unique_markings) + c3 * sum(weight_diff)/len(weight_diff)
 
     def crossover(self, other: "Individuum") -> "Individuum":
         # Crossover Connection Genes
